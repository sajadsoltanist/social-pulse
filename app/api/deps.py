--- conflicted
+++ resolved
@@ -12,11 +12,8 @@
 from app.services.auth_service import AuthServiceImpl
 from app.services.profile_service import ProfileServiceImpl
 from app.services.monitoring_service import MonitoringServiceImpl
-<<<<<<< HEAD
-=======
 from app.services.alert_service import AlertServiceImpl
 from app.infrastructure.external.telegram_client import TelegramClientImpl
->>>>>>> 0a2907ef
 from app.core.entities import User
 from app.core.exceptions import InvalidCredentialsError, UserNotFoundError, TokenExpiredError
 
@@ -53,15 +50,6 @@
     return service
 
 
-<<<<<<< HEAD
-async def get_monitoring_service(
-    profile_repo: ProfileRepositoryImpl = Depends(get_profile_repository),
-    follower_repo: FollowerRepositoryImpl = Depends(get_follower_repository),
-    alert_repo: AlertRepositoryImpl = Depends(get_alert_repository),
-    instagram_service: InstagramClientImpl = Depends(get_instagram_service)
-) -> MonitoringServiceImpl:
-    return MonitoringServiceImpl(profile_repo, follower_repo, alert_repo, instagram_service)
-=======
 async def get_telegram_service() -> TelegramClientImpl:
     from app.config import get_config
     config = get_config()
@@ -84,7 +72,6 @@
     telegram_service: TelegramClientImpl = Depends(get_telegram_service)
 ) -> MonitoringServiceImpl:
     return MonitoringServiceImpl(user_repo, profile_repo, follower_repo, alert_repo, instagram_service, telegram_service)
->>>>>>> 0a2907ef
 
 
 async def get_current_user(
